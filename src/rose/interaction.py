--- conflicted
+++ resolved
@@ -54,7 +54,6 @@
             spin_orbit_term (SpinOrbitTerm): See [Spin-Orbit section](#spin-orbit)
 
         """
-<<<<<<< HEAD
         self.Z_1 = Z_1
         self.Z_2 = Z_2
         self.v_r = coordinate_space_potential
@@ -62,13 +61,6 @@
         self.mu = mu
         self.ell = ell
         self.k_c = ALPHA * Z_1 * Z_2 * self.mu / HBARC
-=======
-        self.v_r = coordinate_space_potential
-        self.n_theta = n_theta
-        self.mu = mu / HBARC  # Go ahead and convert to 1/fm
-        self.ell = ell
-        self.k_c = ALPHA * Z_1 * Z_2 * self.mu
->>>>>>> 9597d9a0
         self.R_C = R_C
         self.is_complex = is_complex
         self.spin_orbit_term = spin_orbit_term
@@ -83,11 +75,7 @@
             # If the energy is specified (not None as it is when subclass
             # EnergizedInteraction instantiates), set up associated attributes.
             self.energy = energy
-<<<<<<< HEAD
             self.k = np.sqrt(2 * self.mu * self.energy) / HBARC
-=======
-            self.k = np.sqrt(2 * self.mu * self.energy / HBARC)
->>>>>>> 9597d9a0
             self.sommerfeld = self.k_c / self.k
         else:
             # If the energy is not specified, these will be set up when the
@@ -110,16 +98,8 @@
             u_tilde (float | complex): value of scaled interaction
 
         """
-<<<<<<< HEAD
         vr = self.v_r(s / self.k, alpha) + self.spin_orbit_term.spin_orbit_potential(
             s / self.k, alpha
-=======
-        vr = self.v_r(s / self.k, alpha)
-        vr += (
-            self.spin_orbit_term.spin_orbit_potential(s / self.k, alpha)
-            if self.include_spin_orbit
-            else 0
->>>>>>> 9597d9a0
         )
         return 1.0 / self.energy * vr
 
@@ -165,7 +145,6 @@
             alpha (ndarray): parameter vector
 
         Returns:
-<<<<<<< HEAD
             eta (float): Sommerfeld parameter
         """
         return self.sommerfeld
@@ -182,11 +161,6 @@
             Energy (float): in [MeV]
         """
         return self.energy
-=======
-            eta (float): Sommerfeld parametere
-        """
-        return self.sommerfeld
->>>>>>> 9597d9a0
 
     def momentum(self, alpha: np.array):
         r"""Momentum. Implemented as a function to support energy emulation
@@ -246,11 +220,7 @@
         n_theta: int,  # How many parameters does the interaction have?
         mu: float,  # reduced mass (MeV)
         energy: float,  # E_{c.m.}
-<<<<<<< HEAD
         l_max: int = 20,
-=======
-        l_max: int,
->>>>>>> 9597d9a0
         Z_1: int = 0,  # atomic number of particle 1
         Z_2: int = 0,  # atomic number of particle 2
         R_C: float = 0.0,
@@ -279,10 +249,7 @@
         Attributes:
             interaction (list): list of `Interaction`s
         """
-<<<<<<< HEAD
         self.l_max = l_max
-=======
->>>>>>> 9597d9a0
         self.interactions = []
         if spin_orbit_potential is None:
             for l in range(l_max + 1):
