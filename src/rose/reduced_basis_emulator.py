--- conflicted
+++ resolved
@@ -4,13 +4,7 @@
 It instantiates a Basis and precomputes the integrals it can with the basis
 states and operators. When the user asks for an emulated phase shift, the
 emulator computes the $\hat{\phi}$ coefficients.
-<<<<<<< HEAD
-
-Kyle is the best everything!
 """
-=======
-'''
->>>>>>> 82615cb4
 import pickle
 import numpy as np
 
