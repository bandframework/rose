--- conflicted
+++ resolved
@@ -146,11 +146,7 @@
         # Precompute what we can for < psi | F(hat{phi}) >.
         d2_operator = finite_difference_second_derivative(self.s_mesh)
         phi_basis = self.basis.vectors
-<<<<<<< HEAD
         ang_mom = self.l * (self.l + 1) / self.s_mesh**2
-=======
-        ang_mom = self.l*(self.l+1) / self.s_mesh**2
->>>>>>> 5c68fa8a
 
         self.d2 = -d2_operator @ phi_basis
         self.A_1 = phi_basis.T @ self.d2
@@ -162,22 +158,12 @@
         )
         self.A_3 = np.einsum("ij,j,jk", phi_basis.T, ang_mom - 1, phi_basis)
         self.A_13 = self.A_1 + self.A_3
-<<<<<<< HEAD
-
         if self.interaction.k is not None:
-=======
-        if self.interaction.k is not None:
-
->>>>>>> 5c68fa8a
             S_C = self.interaction.R_C * self.interaction.k
             k_c = 2 * self.interaction.k_c * regular_inverse_s(self.s_mesh, S_C)
             self.A_3_coulomb = np.einsum("ij,j,jk", phi_basis.T, k_c, phi_basis)
         else:
             self.A_3_coulomb = np.zeros_like(self.A_3)
-<<<<<<< HEAD
-=======
-
->>>>>>> 5c68fa8a
 
         # Precompute what we can for the inhomogeneous term ( -< psi | F(phi_0) > ).
         d2_phi_0 = d2_operator @ self.basis.phi_0
@@ -190,7 +176,6 @@
         )
         self.b_3 = phi_basis.T @ ((1 - ang_mom) * self.basis.phi_0)
         self.b_13 = self.b_1 + self.b_3
-<<<<<<< HEAD
 
         if self.interaction.k is not None:
             self.b_3_coulomb = -phi_basis.T @ (k_c * self.basis.phi_0)
@@ -201,19 +186,6 @@
         self.phi_components = np.hstack(
             (self.basis.phi_0[:, np.newaxis], self.basis.vectors)
         )
-=======
-
-        if self.interaction.k is not None:
-            self.b_3_coulomb = -phi_basis.T @ (k_c * self.basis.phi_0)
-        else:
-            self.b_3_coulomb = np.zeros_like(self.b_3)
-
-        # Can we extract the phase shift faster?
-        self.phi_components = np.hstack(( self.basis.phi_0[:, np.newaxis], self.basis.vectors ))
-        d1_operator = finite_difference_first_derivative(self.s_mesh)
-        self.phi_prime_components = d1_operator @ self.phi_components
-
->>>>>>> 5c68fa8a
 
         # tabulate asymptotic (e.g. at matchihng radius, `s_0`)  wavefunction
         # values, and their derivatives using splines
