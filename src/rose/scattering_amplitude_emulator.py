import pickle
import numpy as np
from scipy.special import eval_legendre, gamma
from tqdm import tqdm 

from .interaction import Interaction, InteractionSpace
from .reduced_basis_emulator import ReducedBasisEmulator
from .constants import DEFAULT_RHO_MESH, DEFAULT_ANGLE_MESH, HBARC
from .schroedinger import SchroedingerEquation
from .basis import RelativeBasis, CustomBasis

class ScatteringAmplitudeEmulator:

    @classmethod
    def load(obj, filename):
        with open(filename, 'rb') as f:
            sae = pickle.load(f)
        return sae


    @classmethod
    def from_train(cls,
        interaction_space: InteractionSpace,
        theta_train: np.array,
        l_max: int,
        angles: np.array = DEFAULT_ANGLE_MESH,
        n_basis: int = 4,
        use_svd: bool = True,
        s_mesh: np.array = DEFAULT_RHO_MESH,
        s_0: float = 6*np.pi,
        hf_tols: list = None
    ):
        bases = []
        for interaction_list in tqdm(interaction_space.interactions):
            basis_list = [RelativeBasis(
                SchroedingerEquation(interaction, hifi_tolerances=hf_tols),
                theta_train, s_mesh, n_basis, interaction.ell, use_svd
            ) for interaction in interaction_list]
            bases.append(basis_list)

        return cls(interaction_space, bases, l_max, angles=angles, s_0=s_0)


    def __init__(self,
        interaction_space: InteractionSpace,
        bases: list,
        l_max: int,
        angles: np.array = DEFAULT_ANGLE_MESH,
        s_0: float = 6*np.pi,
        verbose: bool = True
    ):
        '''
        :param interaction:
        '''
        self.l_max = l_max
        self.angles = angles.copy()
        bases_types = [isinstance(bases[l], CustomBasis) for l in range(self.l_max+1)]
        if np.any(bases_types) and verbose:
            print('''
NOTE: When supplying a CustomBasis, the ROSE high-fidelity solver is \n
instantiated for the sake of future evaluations.  Any requests to the solver \n
will NOT be communicated to the user's own high-fidelity solver.
''')
        self.rbes = []
        for (interaction_list, basis_list) in zip(interaction_space.interactions, bases):
            self.rbes.append([ReducedBasisEmulator(interaction, basis, s_0=s_0) for
                (interaction, basis) in zip(interaction_list, basis_list)])


    def predict(self, alpha):
        k = self.rbes[0][0].interaction.momentum(alpha)
        phase_shifts = np.array([
            rbe.emulate_phase_shift(alpha) for rbe in self.rbes
        ])
        tl = np.exp(1j*phase_shifts) * np.sin(phase_shifts)
        f = np.array([
            1/k * (2*l+1) * eval_legendre(l, np.cos(self.angles)) * t for (l, t) in enumerate(tl)
        ])
        return np.sum(f, axis=0)
    

    def exact(self, alpha: np.array):
        k = self.rbes[0].interaction.momentum(alpha)
        phase_shifts = np.array([
            rbe.exact_phase_shift(alpha) for rbe in self.rbes
        ])
        tl = np.exp(1j*phase_shifts) * np.sin(phase_shifts)
        f = np.array([
            1/k * (2*l+1) * eval_legendre(l, np.cos(self.angles)) * t for (l, t) in enumerate(tl)
        ])
        return np.sum(f, axis=0)
    

    def emulate_dsdo(self,
        theta: np.array
    ):
        '''
        Gives the differential cross section (dsigma/dOmega = dsdo).
        '''
        k = self.rbes[0].interaction.momentum(theta)
        eta = self.rbes[0].interaction.k_c / k
        ls = np.arange(self.l_max+1)[:, np.newaxis]
        sigma_l = np.angle(gamma(1 + ls + 1j*eta))
        S_n = np.exp(2j*np.array(self.emulate_phase_shifts(theta)))[:, np.newaxis]
        f_n = np.sum(
            1/(2j*k) * (2*ls + 1) * \
                eval_legendre(ls, np.cos(self.angles)) * np.exp(2j*sigma_l) * (S_n - 1),
            axis=0
        )

        sin2 = np.sin(self.angles/2)**2
        f_c = -eta / (2*k*sin2) * np.exp(-1j*eta*np.log(sin2) + 2j*sigma_l[0])

        f = f_n + f_c
        return (np.conj(f) * f).real


    def emulate_wave_functions(self,
        theta: np.array
    ):
        '''
        Gives the wave functions for each partial wave.
        Returns a list of arrays.
        Order is [l=0, l=1, ..., l=l_max-1].
        '''
        return [[x.emulate_wave_function(theta) for x in rbe] for rbe in self.rbes]


    def emulate_phase_shifts(self,
        theta: np.array
    ):
        '''
        Gives the phase shifts for each partial wave.
        Order is [l=0, l=1, ..., l=l_max-1].
        '''
        return [[rbe.emulate_phase_shift(theta) for rbe in rbe_list] for rbe_list in self.rbes]


    def emulate_total_cross_section(self,
        theta: np.array,
        rel_ruth: bool = True
    ):
        '''
        Gives the "total" (angle-integrated) cross section.
        See Eq. (3.1.50) in Thompson and Nunes.
        :param rel_ruth: Report the total cross section relative to Rutherford?
        '''
<<<<<<< HEAD
        dsdo = self.emulate_dsdo(theta)

        if rel_ruth:
            k = self.rbes[0].interaction.momentum(theta)
            eta = self.rbes[0].interaction.k_c / k
            return dsdo / (eta**2 / (4*k**2*np.sin(self.angles/2)**4))
        else:
            return dsdo
=======
        k = self.rbes[0][0].interaction.momentum(theta)
        phase_shifts = np.array(self.emulate_phase_shifts(theta))
        S = np.exp(2j*phase_shifts)
        return 4*np.pi/k**2 * \
            np.sum(np.array([(2*l + 1) * np.conj(1-s) * (1-s) for (l, s) in enumerate(S)]))
>>>>>>> d7ae5ca9


    def save(self, filename):
        with open(filename, 'wb') as f:
            pickle.dump(self, f)<|MERGE_RESOLUTION|>--- conflicted
+++ resolved
@@ -145,7 +145,6 @@
         See Eq. (3.1.50) in Thompson and Nunes.
         :param rel_ruth: Report the total cross section relative to Rutherford?
         '''
-<<<<<<< HEAD
         dsdo = self.emulate_dsdo(theta)
 
         if rel_ruth:
@@ -154,13 +153,6 @@
             return dsdo / (eta**2 / (4*k**2*np.sin(self.angles/2)**4))
         else:
             return dsdo
-=======
-        k = self.rbes[0][0].interaction.momentum(theta)
-        phase_shifts = np.array(self.emulate_phase_shifts(theta))
-        S = np.exp(2j*phase_shifts)
-        return 4*np.pi/k**2 * \
-            np.sum(np.array([(2*l + 1) * np.conj(1-s) * (1-s) for (l, s) in enumerate(S)]))
->>>>>>> d7ae5ca9
 
 
     def save(self, filename):
